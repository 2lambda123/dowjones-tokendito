# vim: set filetype=python ts=4 sw=4
# -*- coding: utf-8 -*-
"""This module handles Duo operations."""
from __future__ import absolute_import, division, print_function, unicode_literals

import json
import logging
import sys
import time
from urllib.parse import unquote, urlparse

from bs4 import BeautifulSoup
from future import standard_library
import requests
from tokendito import helpers
from tokendito import settings

standard_library.install_aliases()


def prepare_duo_info(selected_okta_factor):
    """Aggregate most of the parameters needed throughout the Duo authentication process.

    :param selected_okta_factor: dict response describing Duo factor in Okta.
    :return duo_info: dict of parameters for Duo
    """
    duo_info = {}
    okta_factor = selected_okta_factor["_embedded"]["factor"]["_embedded"][
        "verification"
    ]
    duo_info["okta_factor"] = okta_factor
    duo_info["factor_id"] = selected_okta_factor["_embedded"]["factor"]["id"]

    duo_info["state_token"] = selected_okta_factor["stateToken"]
    duo_info["okta_callback_url"] = okta_factor["_links"]["complete"]["href"]
    duo_info["tx"] = okta_factor["signature"].split(":")[0]
    duo_info["app_sig"] = okta_factor["signature"].split(":")[1]
    duo_info["parent"] = "{}/signin/verify/duo/web".format(settings.okta_org)
    duo_info["host"] = okta_factor["host"]
    duo_info["sid"] = ""

    version = okta_factor["_links"]["script"]["href"].split("-v")[1]
    duo_info["version"] = version.strip(".js")

    return duo_info


def duo_api_post(url, params={}, headers={}, payload={}):
    """Error handling and response parsing wrapper for Duo POSTs.

    :param url: The URL being connected to.
    :param params: URL query parameters.
    :param headers: Request headers.
    :param payload: Request body.
    :return response: Response to the API request.
    """
    try:
        response = requests.request(
            "POST", url, params=params, headers=headers, data=payload
        )
    except Exception as request_issue:
        logging.error(
            "There was an error connecting to the Duo API: \n{}".format(request_issue)
        )
        sys.exit(1)

    json_message = None
    try:
        json_message = response.json()
    except ValueError:
        logging.debug("Non-json response from Duo API: \n{}".format(response))

    if response.status_code != 200:
        logging.critical(
            "Your Duo authentication has failed with status {}.".format(
                response.status_code
            )
        )
        if json_message and json_message["stat"].lower() != "ok":
<<<<<<< HEAD
            logging.critical("\n{} {}".format(
                response.status_code, json_message["message"]))
=======
            logging.critical(
                "\n{}, {}".format(response.status_code, json_message["message"])
            )
>>>>>>> 8cccf726
        else:
            logging.critical(
                "Please re-run the program with parameter"
                ' "--loglevel debug" to see more information.'
            )
        sys.exit(2)

    return response


def get_duo_sid(duo_info):
    """Perform the initial Duo authentication request to obtain the SID.

    The SID is referenced throughout the authentication process for Duo.

    :param duo_info: dict response describing Duo factor in Okta.
    :return: duo_info with added SID.
    :return: duo_auth_response, contains html content listing available factors.
    """
    params = helpers.prepare_payload(
        tx=duo_info["tx"], v=duo_info["version"], parent=duo_info["parent"]
    )

    url = "https://{}/frame/web/v1/auth".format(duo_info["host"])
    logging.info(
        "Calling Duo {} with params {}".format(urlparse(url).path, params.keys())
    )
    duo_auth_response = duo_api_post(url, params=params)

    try:
        duo_auth_redirect = urlparse("{}".format(unquote(duo_auth_response.url))).query
        duo_info["sid"] = duo_auth_redirect.strip("sid=")
    except Exception as sid_error:
        logging.error(
            "There was an error getting your SID."
            "Please try again. \n{}".format(sid_error)
        )

    return duo_info, duo_auth_response


def get_duo_devices(duo_auth):
    """Parse Duo auth response to extract user's MFA options.

    The /frame/web/v1/auth API returns an html page that lists
    devices and their mfa options for the user logging in.
    The return data type (list of dicts) is intended to allow us to
    do printout padding and indexing when interacting with the end user.

    :param duo_auth: contains html content listing available factors.
    :return factor_options: list of dict objects describing each MFA option.
    """
    soup = BeautifulSoup(duo_auth.content, "html.parser")

    device_soup = soup.find("select", {"name": "device"}).findAll("option")
    devices = ["{} - {}".format(d["value"], d.text) for d in device_soup]
    if not devices:
        logging.error("Please configure devices for your Duo MFA and retry.")
        sys.exit(2)

    factor_options = []
    for device in devices:
        options = soup.find("fieldset", {"data-device-index": device.split(" - ")[0]})
        factors = options.findAll("input", {"name": "factor"})
        for factor in factors:
            factor_option = {}
            factor_option["device"] = device
            factor_option["factor"] = factor["value"]
            factor_options.append(factor_option)
    return factor_options


def parse_duo_mfa_challenge(mfa_challenge):
    """Gracefully parse Duo MFA challenge response.

    :param mfa_challenge: Duo API response for MFA challenge.
    :return txid: Duo transaction ID.
    """
    try:
        mfa_challenge = mfa_challenge.json()
        mfa_status = mfa_challenge["stat"]
        txid = mfa_challenge["response"]["txid"]
    except ValueError as value_error:
        logging.error(
            "The Duo API returned a non-json response: \n{}".format(value_error)
        )
        sys.exit(1)
    except KeyError as key_error:
        logging.error(
            "The Duo API response is missing a required parameter: \n{}".format(
                key_error
            )
        )
        print(json.dumps(mfa_challenge))
        sys.exit(1)

    if mfa_status == "fail":
        logging.error(
            "Your Duo authentication has failed: \n{}".format(mfa_challenge["message"])
        )
        sys.exit(1)
    return txid


def duo_mfa_challenge(duo_info, mfa_option, passcode):
    """Poke Duo to challenge the selected factor.

    After the user has selected their device and factor of choice,
    tell Duo to send a challenge. This is where the end user will receive
    a phone call or push.

    :param duo_info: dict of parameters for Duo
    :param mfa_option: the user's selected second factor.
    :return txid: Duo transaction ID used to track this auth attempt.
    """
    url = "https://{}/frame/prompt".format(duo_info["host"])
    device = mfa_option["device"].split(" - ")[0]
    mfa_data = helpers.prepare_payload(
        factor=mfa_option["factor"],
        device=device,
        sid=duo_info["sid"],
        out_of_date=False,
        days_out_of_date=0,
        days_to_block=None,
    )
    mfa_data["async"] = True  # async is a reserved keyword
    if passcode:
        mfa_data["passcode"] = passcode
    mfa_challenge = duo_api_post(url, payload=mfa_data)
    txid = parse_duo_mfa_challenge(mfa_challenge)

    logging.debug("Sent MFA Challenge and obtained Duo transaction ID.")
    return txid


def get_mfa_response(mfa_result):
    """Extract json from mfa response.

    :param mfa_result: raw response from mfa api
    :return verify_mfa: json response from mfa api
    """
    try:
        verify_mfa = mfa_result.json()["response"]
    except Exception as parse_error:
        logging.error(
            "There was an error parsing the mfa challenge result: \n{}".format(
                parse_error
            )
        )
        sys.exit(1)
    return verify_mfa


def parse_challenge(verify_mfa, challenge_result):
    """Parse the challenge response.

    :param mfa_result: response from MFA challenge status request
    :return challenge status: status of MFA challenge
    :return challenge reason: additional info about challenge status
    """
    challenge_reason = None

    if "status" in verify_mfa:
        print(verify_mfa["status"])

    if "reason" in verify_mfa:
        challenge_reason = verify_mfa["reason"]

    if "result" in verify_mfa:
        logging.info("Result received: {}".format(verify_mfa["result"]))
        challenge_result = verify_mfa["result"].lower()

    logging.debug("Challenge result is {}".format(challenge_result))
    return challenge_result, challenge_reason


def duo_mfa_verify(duo_info, txid):
    """Verify MFA challenge completion.

    After the user has received the MFA challenge, query the Duo API
    until the challenge is completed.

    :param duo_info: dict of parameters for Duo.
    :param mfa_option: the user's selected second factor.
    :return txid: Duo transaction ID used to track this auth attempt.
    """
    url = "https://{}/frame/status".format(duo_info["host"])
    challenged_mfa = helpers.prepare_payload(txid=txid, sid=duo_info["sid"])
    challenge_result = None

    while True:
        logging.debug("Waiting for MFA challenge response")
        mfa_result = duo_api_post(url, payload=challenged_mfa)
        verify_mfa = get_mfa_response(mfa_result)
        challenge_result, challenge_reason = parse_challenge(
            verify_mfa, challenge_result
        )

        if challenge_result is None:
            continue
        elif challenge_result == "success":
            logging.debug("Successful MFA challenge received")
            break
        elif challenge_result == "failure":
            logging.critical(
                "MFA challenge has failed:"
                " {}. Please try again.".format(challenge_reason)
            )
            sys.exit(2)
        else:
            logging.debug(
                "MFA challenge result: {}"
                "Reason: {}\n\n".format(challenge_result, challenge_reason)
            )
        time.sleep(1)

    return verify_mfa


def duo_factor_callback(duo_info, verify_mfa):
    """Inform factor callback api of successful challenge.

    This request seems to inform this factor's callback url
    that the challenge process has been completed.

    :param duo_info: dict of parameters for Duo.
    :param verify_mfa: verified mfa challenge response from status api.
    :return sig_response: required to sign final Duo callback request.
    """
    factor_callback_url = "https://{}{}".format(
        duo_info["host"], verify_mfa["result_url"]
    )
    factor_callback = duo_api_post(
        factor_callback_url, payload={"sid": duo_info["sid"]}
    )

    try:
        sig_response = "{}:{}".format(
            factor_callback.json()["response"]["cookie"], duo_info["app_sig"]
        )
    except Exception as sig_error:
        logging.error(
            "There was an error getting your"
            " application signature from Duo: \n{}".format(json.dumps(sig_error))
        )

    logging.debug("Completed factor callback.")
    return sig_response


def set_passcode(mfa_option):
    """Set totp passcode.

    If the user has selected the passcode option, collect their TOTP.

    :param mfa_option: selected factor
    :return passcode: passcode value from user
    """
    passcode = None
    if mfa_option["factor"].lower() == "passcode":
        print("Type your TOTP and press Enter")
        passcode = helpers.get_input()
    return passcode


def authenticate_duo(selected_okta_factor):
    """Accomplish MFA via Duo.

    This is the main function that coordinates the Duo
    multifactor fetching, presentation, selection, challenge,
    and verification until making an Okta callback.

    :param selected_okta_factor: Duo factor information retrieved from Okta.
    :return payload: required payload for Okta callback
    :return headers: required headers for Okta callback
    """
    try:
        duo_info = prepare_duo_info(selected_okta_factor)
    except KeyError as missing_key:
        logging.error(
            "There was an issue parsing the Okta factor."
            " Please try again. \n{}".format(missing_key)
        )
        sys.exit(1)

    # Collect devices, factors, auth params for Duo
    duo_info, duo_auth_response = get_duo_sid(duo_info)
    factor_options = get_duo_devices(duo_auth_response)
    mfa_index = helpers.select_preferred_mfa_index(
        factor_options, factor_key="factor", subfactor_key="device"
    )

    mfa_option = factor_options[mfa_index]
    logging.debug("Selected MFA is [{}]".format(mfa_option))
    passcode = set_passcode(mfa_option)

    txid = duo_mfa_challenge(duo_info, mfa_option, passcode)
    verify_mfa = duo_mfa_verify(duo_info, txid)

    # Make factor callback to Duo
    sig_response = duo_factor_callback(duo_info, verify_mfa)

    # Prepare for Okta callback
    payload = helpers.prepare_payload(
        id=duo_info["factor_id"],
        sig_response=sig_response,
        stateToken=duo_info["state_token"],
    )
    headers = {}
    headers["content-type"] = "application/json"
    headers["accept"] = "application/json"

    return payload, headers, duo_info["okta_callback_url"]<|MERGE_RESOLUTION|>--- conflicted
+++ resolved
@@ -77,14 +77,9 @@
             )
         )
         if json_message and json_message["stat"].lower() != "ok":
-<<<<<<< HEAD
-            logging.critical("\n{} {}".format(
-                response.status_code, json_message["message"]))
-=======
             logging.critical(
                 "\n{}, {}".format(response.status_code, json_message["message"])
             )
->>>>>>> 8cccf726
         else:
             logging.critical(
                 "Please re-run the program with parameter"
